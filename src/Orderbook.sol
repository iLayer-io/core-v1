// SPDX-License-Identifier: BUSL-1.1
pragma solidity ^0.8.24;

import {Ownable} from "@openzeppelin/contracts/access/Ownable.sol";
import {ReentrancyGuard} from "@openzeppelin/contracts/utils/ReentrancyGuard.sol";
import {iLayerCCMApp} from "@ilayer/iLayerCCMApp.sol";
import {bytes64, iLayerMessage, iLayerCCMLibrary} from "@ilayer/libraries/iLayerCCMLibrary.sol";
import {IiLayerRouter} from "@ilayer/interfaces/IiLayerRouter.sol";
import {PermitHelper} from "./libraries/PermitHelper.sol";
import {Validator} from "./Validator.sol";
import {IERC165} from "@openzeppelin/contracts/utils/introspection/IERC165.sol";
import {IERC721Receiver} from "@openzeppelin/contracts/token/ERC721/IERC721Receiver.sol";
import {IERC1155Receiver} from "@openzeppelin/contracts/token/ERC1155/IERC1155Receiver.sol";

contract Orderbook is Validator, Ownable, ReentrancyGuard, iLayerCCMApp, IERC165, IERC721Receiver, IERC1155Receiver {
    /// @notice storing just the order statuses
    mapping(bytes32 orderId => Status status) public orders;
    /// @notice storing settlers for each chain supported
    mapping(uint256 chain => address settler) public settlers;
    uint256 public maxOrderDeadline;

    uint256 public nonce;
    uint256 public timeBuffer;

    event SettlerUpdated(uint256 indexed chainId, address indexed settler);
    event TimeBufferUpdated(uint256 oldTimeBufferVal, uint256 newTimeBufferVal);
    event MaxOrderDeadlineUpdated(uint256 oldDeadline, uint256 newDeadline);
    event OrderCreated(bytes32 indexed orderId, uint256 nonce, address caller, Order order, uint16 confirmations);
    event ERC721Received(address operator, address from, uint256 tokenId, bytes data);
    event ERC1155Received(address operator, address from, uint256 id, uint256 value, bytes data);
    event ERC1155BatchReceived(address operator, address from, uint256[] ids, uint256[] values, bytes data);
    event OrderWithdrawn(bytes32 indexed orderId, address caller);
    event OrderFilled(bytes32 indexed orderId);

    error InvalidOrderInputApprovals();
    error InvalidOrderSignature();
    error InvalidDeadline();
    error OrderDeadlinesMismatch();
    error OrderPrimaryFillerExpired();
    error OrderExpired();
    error OrderCannotBeWithdrawn();
    error OrderCannotBeFilled();
    error OrderCannotBeSettled();
    error Unauthorized();
    error InvalidSender();
    error InvalidUser();
    error InvalidSourceChain();
    error UnprocessableOrder();

    constructor(address _router) Validator() Ownable(msg.sender) iLayerCCMApp(_router) {
        maxOrderDeadline = 1 days;
    }

    function setSettler(uint256 chain, address settler) external onlyOwner {
        settlers[chain] = settler;

        emit SettlerUpdated(chain, settler);
    }

    function setTimeBuffer(uint256 newTimeBuffer) external onlyOwner {
        emit TimeBufferUpdated(timeBuffer, newTimeBuffer);

        timeBuffer = newTimeBuffer;
    }

    function setMaxOrderDeadline(uint256 newMaxOrderDeadline) external onlyOwner {
        emit MaxOrderDeadlineUpdated(maxOrderDeadline, newMaxOrderDeadline);
        maxOrderDeadline = newMaxOrderDeadline;
    }

    /// @notice create off-chain order, signature must be valid
    function createOrder(Order memory order, bytes[] memory permits, bytes memory signature, uint16 confirmations)
        external
        payable
        nonReentrant
        returns (bytes32, uint256)
    {
        if (order.inputs.length != permits.length) {
            revert InvalidOrderInputApprovals();
        }
        if (order.deadline > block.timestamp + maxOrderDeadline) {
            revert InvalidDeadline();
        }
        if (!validateOrder(order, signature)) revert InvalidOrderSignature();
        if (order.inputs[0].amount == 0) revert InvalidTokenAmount();
        if (settlers[order.destinationChainSelector] == address(0)) {
            revert OrderCannotBeSettled();
        }
        if (order.primaryFillerDeadline > order.deadline) {
            revert OrderDeadlinesMismatch();
        }
        if (block.timestamp > order.deadline) revert OrderExpired();
<<<<<<< HEAD
        if (order.sourceChainSelector != block.chainid) revert InvalidSourceChain();
        if (block.timestamp >= order.primaryFillerDeadline) revert OrderPrimaryFillerExpired();
=======
        if (order.sourceChainSelector != block.chainid) {
            revert InvalidSourceChain();
        }
>>>>>>> b418c8b9

        uint256 orderNonce = ++nonce; // increment the nonce to guarantee order uniqueness
        bytes32 orderId = getOrderId(order, orderNonce);
        orders[orderId] = Status.ACTIVE;

        address user = iLayerCCMLibrary.bytes64ToAddress(order.user);
        for (uint256 i = 0; i < order.inputs.length; i++) {
            Token memory input = order.inputs[i];

            address tokenAddress = iLayerCCMLibrary.bytes64ToAddress(input.tokenAddress);

            if (permits[i].length > 0) {
                // Decode the permit signature and call permit on the token
                (uint256 value, uint256 deadline, uint8 v, bytes32 r, bytes32 s) =
                    abi.decode(permits[i], (uint256, uint256, uint8, bytes32, bytes32));

                PermitHelper.trustlessPermit(tokenAddress, user, address(this), value, deadline, v, r, s);
            }

            _transfer(input.tokenType, user, address(this), tokenAddress, input.tokenId, input.amount);
        }

        _broadcastOrder(order, msg.value, confirmations);

        emit OrderCreated(orderId, orderNonce, msg.sender, order, confirmations);

        return (orderId, orderNonce);
    }

    function withdrawOrder(Order memory order, uint256 orderNonce) external nonReentrant {
        address user = iLayerCCMLibrary.bytes64ToAddress(order.user);
        // the order can only be withdrawn by the user themselves
        if (user != msg.sender) revert Unauthorized();

        bytes32 orderId = getOrderId(order, orderNonce);
        if (order.deadline + timeBuffer > block.timestamp || orders[orderId] != Status.ACTIVE) {
            revert OrderCannotBeWithdrawn();
        }

        orders[orderId] = Status.WITHDRAWN;

        // transfer input assets back to the user
        for (uint256 i = 0; i < order.inputs.length; i++) {
            Token memory input = order.inputs[i];

            address tokenAddress = iLayerCCMLibrary.bytes64ToAddress(input.tokenAddress);
            _transfer(input.tokenType, address(this), user, tokenAddress, input.tokenId, input.amount);
        }

        emit OrderWithdrawn(orderId, msg.sender);
    }

    /// @notice receive order settlement message from the settler contract
    function _receiveMessageFromNonPeer(
        address, /*dispatcher*/
        iLayerMessage calldata message,
        bytes calldata messageData,
        bytes calldata /*extraData*/
    ) internal override onlyRouter nonReentrant {
        (Order memory order, uint256 orderNonce, address filler, address fundingWallet) =
            abi.decode(messageData, (Order, uint256, address, address));

        _checkOrderValidity(order, message);

        // we don't check anything here (deadline, filler) cause we assume the Settler contract has done that already
        bytes32 orderId = getOrderId(order, orderNonce);

        if (orders[orderId] != Status.ACTIVE) revert OrderCannotBeFilled();
        orders[orderId] = Status.FILLED;

        for (uint256 i = 0; i < order.inputs.length; i++) {
            Token memory input = order.inputs[i];

            address tokenAddress = iLayerCCMLibrary.bytes64ToAddress(input.tokenAddress);
            _transfer(input.tokenType, address(this), fundingWallet, tokenAddress, input.tokenId, input.amount);
        }

        emit OrderFilled(orderId);
    }

    function _checkOrderValidity(Order memory order, iLayerMessage calldata message) internal view {
        address sender = iLayerCCMLibrary.bytes64ToAddress(message.sender);
        if (settlers[message.sourceChainSelector] != sender) {
            revert InvalidSender();
        }

        if (
            order.sourceChainSelector != message.destinationChainSelector
                || order.destinationChainSelector != message.sourceChainSelector
                || message.destinationChainSelector != block.chainid
        ) revert UnprocessableOrder();
    }

    function _broadcastOrder(Order memory order, uint256 fee, uint16 confirmations) internal {
        bytes memory data = abi.encode(order);
        bytes64 memory dest = iLayerCCMLibrary.addressToBytes64(settlers[order.destinationChainSelector]);
        router.sendMessage{value: fee}(dest, order.destinationChainSelector, confirmations, data);
    }

    function onERC721Received(address operator, address from, uint256 tokenId, bytes calldata data)
        external
        override
        returns (bytes4)
    {
        emit ERC721Received(operator, from, tokenId, data);
        return IERC721Receiver.onERC721Received.selector;
    }

    function onERC1155Received(address operator, address from, uint256 id, uint256 value, bytes calldata data)
        external
        override
        returns (bytes4)
    {
        emit ERC1155Received(operator, from, id, value, data);
        return IERC1155Receiver.onERC1155Received.selector;
    }

    function onERC1155BatchReceived(
        address operator,
        address from,
        uint256[] calldata ids,
        uint256[] calldata values,
        bytes calldata data
    ) external override returns (bytes4) {
        emit ERC1155BatchReceived(operator, from, ids, values, data);
        return IERC1155Receiver.onERC1155BatchReceived.selector;
    }

    function supportsInterface(bytes4 interfaceId) public view virtual override returns (bool) {
        return interfaceId == type(IERC165).interfaceId || interfaceId == type(IERC721Receiver).interfaceId
            || interfaceId == type(IERC1155Receiver).interfaceId;
    }
}<|MERGE_RESOLUTION|>--- conflicted
+++ resolved
@@ -90,14 +90,8 @@
             revert OrderDeadlinesMismatch();
         }
         if (block.timestamp > order.deadline) revert OrderExpired();
-<<<<<<< HEAD
         if (order.sourceChainSelector != block.chainid) revert InvalidSourceChain();
         if (block.timestamp >= order.primaryFillerDeadline) revert OrderPrimaryFillerExpired();
-=======
-        if (order.sourceChainSelector != block.chainid) {
-            revert InvalidSourceChain();
-        }
->>>>>>> b418c8b9
 
         uint256 orderNonce = ++nonce; // increment the nonce to guarantee order uniqueness
         bytes32 orderId = getOrderId(order, orderNonce);
